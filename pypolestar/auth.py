--- conflicted
+++ resolved
@@ -13,14 +13,14 @@
 class PolestarAuth:
     """ base class for Polestar authentication"""
 
-    def __init__(self, username: str, password: str) -> None:
+    def __init__(self, client: httpx.AsyncClient | None = None, username: str | None = None, password: str | None = None) -> None:
         self.username = username
         self.password = password
         self.access_token = None
         self.refresh_token = None
         self.token_expiry = None
         self.latest_call_code = None
-        self._client_session = httpx.AsyncClient()
+        self._client_session = client or httpx.AsyncClient()
 
     async def get_token(self) -> None:
         code = await self._get_code()
@@ -37,22 +37,12 @@
         headers = {
             "Content-Type": "application/json"
         }
-<<<<<<< HEAD
-        result = await self.session.get("https://pc-api.polestar.com/eu-north-1/auth/", params=params, headers=headers)
-        self.latest_call_code = result.status
-        if result.status != 200:
-            _LOGGER.error(f"Error getting token {result.status}")
-            raise PolestarAuthException(f"Error getting token")
-        
-        resultData = await result.json()
-=======
         result = await self._client_session.get("https://pc-api.polestar.com/eu-north-1/auth/", params=params, headers=headers)
         self.latest_call_code = result.status_code
         if result.status_code != 200:
-            _LOGGER.error(f"Error getting token {result.status_code}")
-            return
+            _LOGGER.error(f"Error getting token {result.status}")
+            raise PolestarAuthException(f"Error getting token")
         resultData = result.json()
->>>>>>> 896d6122
         _LOGGER.debug(resultData)
 
         if resultData['data']:
@@ -90,36 +80,10 @@
             params=params,
             data=data
         )
-<<<<<<< HEAD
-        self.latest_call_code = result.status
-        if result.status != 200:
-            _LOGGER.error(f"Error getting code {result.status}")
-            raise PolestarAuthException(f"Error getting authorization code")
-        
-        # get the realUrl
-        url = result.url
-
-        parsed_url = urlparse(result.real_url.raw_path_qs)
-        query_params = parse_qs(parsed_url.query)
-
-        if not query_params.get('code'):
-            _LOGGER.error(f"Error getting code in {query_params}. Check if {self.username} password is correct")
-            raise PolestarAuthException(f"Error getting authorization code")
-
-        code = query_params.get(('code'))[0]
-
-        # sign-in-callback
-        result = await self.session.get("https://www.polestar.com/sign-in-callback?code=" + code)
-        self.latest_call_code = result.status
-        if result.status != 200:
-            _LOGGER.error(f"Error getting code callback {result.status}")
-            raise PolestarAuthException(f"Error getting sign-in callback code")
-        
-=======
         self.latest_call_code = result.status_code
         if result.status_code != 302:
             _LOGGER.error(f"Error getting code {result.status_code}")
-            return
+            raise PolestarAuthException(f"Error getting authorization code")
 
         # get the realUrl
         url = result.url
@@ -131,8 +95,7 @@
 
         if result.status_code != 200:
             _LOGGER.error(f"Error getting code callback {result.status_code}")
-            return
->>>>>>> 896d6122
+            raise PolestarAuthException(f"Error getting sign-in callback code")
         # url encode the code
         result = await self._client_session.get(url)
         self.latest_call_code = result.status_code
@@ -149,5 +112,6 @@
         result = await self._client_session.get("https://polestarid.eu.polestar.com/as/authorization.oauth2", params=params)
         if result.status_code != 303:
             _LOGGER.error(f"Error getting resume path {result.status_code}")
-            return
+            raise PolestarAuthException(f"Error getting resume_path")
+        
         return result.next_request.url.params